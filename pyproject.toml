[project]
name = "openai-agents"
version = "0.0.4"
description = "OpenAI Agents SDK"
readme = "README.md"
requires-python = ">=3.9"
license = "MIT"
authors = [
    { name = "OpenAI", email = "support@openai.com" },
]
dependencies = [
    "openai>=1.66.2",
    "pydantic>=2.10, <3",
    "griffe>=1.5.6, <2",
    "typing-extensions>=4.12.2, <5",
    "requests>=2.0, <3",
    "types-requests>=2.0, <3",
]
classifiers = [
    "Typing :: Typed",
    "Intended Audience :: Developers",
    "Programming Language :: Python :: 3",
    "Programming Language :: Python :: 3.9",
    "Programming Language :: Python :: 3.10",
    "Programming Language :: Python :: 3.11",
    "Programming Language :: Python :: 3.12",
    "Intended Audience :: Developers",
    "Operating System :: OS Independent",
    "Topic :: Software Development :: Libraries :: Python Modules",
    "License :: OSI Approved :: MIT License"
]

[project.urls]
Homepage = "https://github.com/openai/openai-agents-python"
Repository = "https://github.com/openai/openai-agents-python"

[dependency-groups]
dev = [
    "mypy",
    "ruff==0.9.2",
    "pytest",
    "pytest-asyncio",
    "pytest-mock>=3.14.0",
    "rich",
    "mkdocs>=1.6.0",
    "mkdocs-material>=9.6.0",
    "mkdocstrings[python]>=0.28.0",
    "coverage>=7.6.12",
    "playwright==1.50.0",
<<<<<<< HEAD
    "inline-snapshot>=0.20.5",
=======
    "inline-snapshot>=0.20.7",
>>>>>>> d0a7b000
]
[tool.uv.workspace]
members = ["agents"]

[tool.uv.sources]
agents = { workspace = true }

[build-system]
requires = ["hatchling"]
build-backend = "hatchling.build"

[tool.hatch.build.targets.wheel]
packages = ["src/agents"]


[tool.ruff]
line-length = 100
target-version = "py39"

[tool.ruff.lint]
select = [
    "E",  # pycodestyle errors
    "W",  # pycodestyle warnings
    "F",  # pyflakes
    "I",  # isort
    "B",  # flake8-bugbear
    "C4",  # flake8-comprehensions
    "UP",  # pyupgrade
]
isort = { combine-as-imports = true, known-first-party = ["agents"] }

[tool.ruff.lint.pydocstyle]
convention = "google"

[tool.ruff.lint.per-file-ignores]
"examples/**/*.py" = ["E501"]

[tool.mypy]
strict = true
disallow_incomplete_defs = false
disallow_untyped_defs = false
disallow_untyped_calls = false

[tool.coverage.run]
source = [
    "tests",
    "src/agents",
]

[tool.coverage.report]
show_missing = true
sort = "-Cover"
exclude_also = [
    # This is only executed while typechecking
    "if TYPE_CHECKING:",
    "@abc.abstractmethod",
    "raise NotImplementedError",
    "logger.debug",
]

[tool.pytest.ini_options]
asyncio_mode = "auto"  
asyncio_default_fixture_loop_scope = "session"
filterwarnings = [
    # This is a warning that is expected to happen: we have an async filter that raises an exception
    "ignore:coroutine 'test_async_input_filter_fails.<locals>.invalid_input_filter' was never awaited:RuntimeWarning",
]
markers = [
    "allow_call_model_methods: mark test as allowing calls to real model implementations",
]

[tool.inline-snapshot]
format-command="ruff format --stdin-filename {filename}"<|MERGE_RESOLUTION|>--- conflicted
+++ resolved
@@ -47,11 +47,7 @@
     "mkdocstrings[python]>=0.28.0",
     "coverage>=7.6.12",
     "playwright==1.50.0",
-<<<<<<< HEAD
-    "inline-snapshot>=0.20.5",
-=======
     "inline-snapshot>=0.20.7",
->>>>>>> d0a7b000
 ]
 [tool.uv.workspace]
 members = ["agents"]
